--- conflicted
+++ resolved
@@ -303,10 +303,7 @@
             end_work: end,
             current_work: current,
             user_interaction: false,
-<<<<<<< HEAD
-=======
             step: 1,
->>>>>>> be6f898e
         };
         let buf = Buffer::into_buf(spec).or(Err(xous::Error::InternalError))?;
         buf.lend(self.conn, Opcode::StartProgress.to_u32().unwrap())
@@ -320,10 +317,7 @@
         start: u32,
         end: u32,
         current: u32,
-<<<<<<< HEAD
-=======
         step: u32,
->>>>>>> be6f898e
     ) -> Result<u32, xous::Error> {
         self.lock();
         let spec = ManagedProgress {
@@ -333,10 +327,7 @@
             end_work: end,
             current_work: current,
             user_interaction: true,
-<<<<<<< HEAD
-=======
             step: step,
->>>>>>> be6f898e
         };
         let mut buf = Buffer::into_buf(spec).or(Err(xous::Error::InternalError))?;
         buf.lend_mut(self.conn, Opcode::Slider.to_u32().unwrap())
