--- conflicted
+++ resolved
@@ -92,12 +92,5 @@
 aestests = [] # adds AES tests
 tts = [] # adds text to speech plugin
 pddbtest = []
-<<<<<<< HEAD
-default = [] # "debugprint"
-=======
 ditherpunk = []
-default = [] # "debugprint"
-
-[target.'cfg(any(windows,unix))'.dependencies]
-debug-here = "*"
->>>>>>> a59891f3
+default = [] # "debugprint"